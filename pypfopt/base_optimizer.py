--- conflicted
+++ resolved
@@ -219,16 +219,10 @@
             if self._solver is not None:
                 opt.solve(solver=self._solver, verbose=self._verbose)
             else:
-<<<<<<< HEAD
                 opt.solve(verbose=self._verbose)
-        except (TypeError, cp.DCPError):
-            raise exceptions.OptimizationError
-
-=======
-                opt.solve()
         except (TypeError, cp.DCPError) as e:
             raise exceptions.OptimizationError from e
->>>>>>> 188616a4
+
         if opt.status != "optimal":
             raise exceptions.OptimizationError
         self.weights = self._w.value.round(16) + 0.0  # +0.0 removes signed zero
