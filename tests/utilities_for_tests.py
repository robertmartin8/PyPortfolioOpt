--- conflicted
+++ resolved
@@ -56,8 +56,11 @@
     if data_only:
         return mean_return, sample_cov_matrix
     return EfficientFrontier(
-<<<<<<< HEAD
-        mean_return, sample_cov_matrix, solver=solver, verbose=verbose
+        mean_return,
+        sample_cov_matrix,
+        solver=solver,
+        verbose=verbose,
+        solver_options=solver_options,
     )
 
 
@@ -71,13 +74,6 @@
         return mean_return, historic_returns
     return EfficientSemivariance(
         mean_return, historic_returns, solver=solver, verbose=verbose
-=======
-        mean_return,
-        sample_cov_matrix,
-        solver=solver,
-        verbose=verbose,
-        solver_options=solver_options,
->>>>>>> 0b325cef
     )
 
 
