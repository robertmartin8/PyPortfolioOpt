--- conflicted
+++ resolved
@@ -1,11 +1,8 @@
 import numpy as np
 import matplotlib
-<<<<<<< HEAD
+import matplotlib.pyplot as plt
 import os
 import pytest
-=======
-import matplotlib.pyplot as plt
->>>>>>> babfc17f
 from tests.utilities_for_tests import get_data, setup_efficient_frontier
 from pypfopt import plotting, risk_models, expected_returns
 from pypfopt import HRPOpt, CLA, EfficientFrontier
@@ -17,15 +14,18 @@
     S = risk_models.CovarianceShrinkage(df).ledoit_wolf()
     ax = plotting.plot_covariance(S, showfig=False)
     assert len(ax.findobj()) == 256
-<<<<<<< HEAD
     ax = plotting.plot_covariance(S, plot_correlation=True, showfig=False)
+    plt.clf()
     assert len(ax.findobj()) == 256
+    plt.clf()
     ax = plotting.plot_covariance(S, show_tickers=False, showfig=False)
     assert len(ax.findobj()) == 136
+    plt.clf()
     ax = plotting.plot_covariance(
         S, plot_correlation=True, show_tickers=False, showfig=False
     )
     assert len(ax.findobj()) == 136
+    plt.clf()
 
     plot_filename = "tests/plot.png"
     ax = plotting.plot_covariance(S, filename=plot_filename, showfig=False)
@@ -33,13 +33,8 @@
     assert os.path.exists(plot_filename)
     assert os.path.getsize(plot_filename) > 0
     os.remove(plot_filename)
-=======
-    plt.clf()
-    ax = plotting.plot_covariance(S, show_tickers=False, showfig=False)
-    assert len(ax.findobj()) == 136
-    plt.clf()
-    plt.close()
->>>>>>> babfc17f
+    plt.clf()
+    plt.close()
 
 
 def test_dendrogram_plot():
@@ -165,12 +160,8 @@
     plt.close()
 
 
-<<<<<<< HEAD
 def test_ef_plot_return():
-=======
-def ef_plot_return():
-    plt.figure()
->>>>>>> babfc17f
+    plt.figure()
     ef = setup_efficient_frontier()
     return_range = np.linspace(0, ef.expected_returns.max(), 50)
     ax = plotting.plot_efficient_frontier(
