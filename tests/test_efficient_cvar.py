import numpy as np
import pandas as pd
import pytest
from pypfopt import (
    risk_models,
    expected_returns,
    EfficientCVaR,
    objective_functions,
)
from tests.utilities_for_tests import setup_efficient_cvar, get_data
from pypfopt.exceptions import OptimizationError


def test_cvar_example():
    beta = 0.95
    df = get_data()
    mu = expected_returns.mean_historical_return(df)
    historical_rets = expected_returns.returns_from_prices(df).dropna()

    cv = EfficientCVaR(mu, historical_rets, beta=beta)
    w = cv.min_cvar()

    assert isinstance(w, dict)
    assert set(w.keys()) == set(cv.tickers)
    np.testing.assert_almost_equal(cv.weights.sum(), 1)
    assert all([i >= -1e-5 for i in w.values()])

    np.testing.assert_allclose(
        cv.portfolio_performance(),
        (0.17745746040573562, 0.017049502122532853),
        rtol=1e-4,
        atol=1e-4,
    )

    cvar = cv.portfolio_performance()[1]
    portfolio_rets = historical_rets @ cv.weights

    var_hist = portfolio_rets.quantile(1 - beta)
    cvar_hist = -portfolio_rets[portfolio_rets < var_hist].mean()
    np.testing.assert_almost_equal(cvar_hist, cvar, decimal=3)


def test_cvar_no_returns():
    # Issue 324
    df = get_data()
    historical_rets = expected_returns.returns_from_prices(df).dropna()
    assert EfficientCVaR(None, historical_rets)


def test_es_return_sample():
    df = get_data()
    mu = expected_returns.mean_historical_return(df)
    S = risk_models.sample_cov(df)

    # Generate a 1y sample of daily data
    np.random.seed(0)
    mu_daily = (1 + mu) ** (1 / 252) - 1
    S_daily = S / 252
    sample_rets = pd.DataFrame(
        np.random.multivariate_normal(mu_daily, S_daily, 300), columns=mu.index
    )

    cv = EfficientCVaR(mu, sample_rets)
    w = cv.efficient_return(0.2)

    assert isinstance(w, dict)
    assert set(w.keys()) == set(cv.tickers)
    np.testing.assert_almost_equal(cv.weights.sum(), 1)
    assert all([i >= -1e-5 for i in w.values()])

    np.testing.assert_allclose(
        cv.portfolio_performance(),
        (0.20, 0.01789275427676941),
        rtol=1e-4,
        atol=1e-4,
    )
    # Cover verbose param case
    np.testing.assert_equal(
        cv.portfolio_performance(verbose=True), cv.portfolio_performance()
    )


def test_cvar_example_weekly():
    beta = 0.95
    df = get_data()
    df = df.resample("W").first()
    mu = expected_returns.mean_historical_return(df, frequency=52)
    historical_rets = expected_returns.returns_from_prices(df).dropna()
    cv = EfficientCVaR(mu, historical_rets, beta=beta)
    cv.efficient_return(0.2)
    np.testing.assert_allclose(
        cv.portfolio_performance(),
        (0.2, 0.03447723250708958),
        rtol=1e-4,
        atol=1e-4,
    )

    cvar = cv.portfolio_performance()[1]
    portfolio_rets = historical_rets @ cv.weights

    var_hist = portfolio_rets.quantile(1 - beta)
    cvar_hist = -portfolio_rets[portfolio_rets < var_hist].mean()
    np.testing.assert_almost_equal(cvar_hist, cvar, decimal=3)


def test_cvar_example_monthly():
    beta = 0.95
    df = get_data()
    df = df.resample("M").first()
    mu = expected_returns.mean_historical_return(df, frequency=12)
    historical_rets = expected_returns.returns_from_prices(df).dropna()
    cv = EfficientCVaR(mu, historical_rets, beta=beta)
    cv.efficient_return(0.2)
    np.testing.assert_allclose(
        cv.portfolio_performance(),
        (0.2, 0.02343809217822161),
        rtol=1e-4,
        atol=1e-4,
    )

    cvar = cv.portfolio_performance()[1]
    portfolio_rets = historical_rets @ cv.weights

    var_hist = portfolio_rets.quantile(1 - beta)
    cvar_hist = -portfolio_rets[portfolio_rets < var_hist].mean()
    np.testing.assert_almost_equal(cvar_hist, cvar, decimal=3)


def test_cvar_beta():
    # cvar should decrease (i.e higher loss) as beta increases
    cv = setup_efficient_cvar()
    cv._beta = 0.5
    cv.min_cvar()
    cvar = cv.portfolio_performance()[1]

    for beta in np.arange(0.55, 1, 0.05):
        cv = setup_efficient_cvar()
        cv._beta = beta
        cv.min_cvar()
        cvar_test = cv.portfolio_performance()[1]
        assert cvar_test >= cvar
        cvar = cvar_test


def test_cvar_example_short():
    df = get_data()
    mu = expected_returns.mean_historical_return(df)
    historical_rets = expected_returns.returns_from_prices(df).dropna()
    cv = EfficientCVaR(
        mu,
        historical_rets,
        weight_bounds=(-1, 1),
    )
    w = cv.efficient_return(0.2, market_neutral=True)
    assert isinstance(w, dict)
    assert set(w.keys()) == set(cv.tickers)
    np.testing.assert_almost_equal(cv.weights.sum(), 0)

    np.testing.assert_allclose(
        cv.portfolio_performance(),
        (0.2, 0.013406209257292611),
        rtol=1e-4,
        atol=1e-4,
    )


def test_min_cvar_extra_constraints():
    cv = setup_efficient_cvar()
    w = cv.min_cvar()
    assert w["GOOG"] < 0.02 and w["AAPL"] > 0.02

    cv = setup_efficient_cvar()
    cv.add_constraint(lambda x: x[0] >= 0.03)
    cv.add_constraint(lambda x: x[1] <= 0.03)
    w = cv.min_cvar()
    assert w["GOOG"] >= 0.025 and w["AAPL"] <= 0.035


def test_min_cvar_different_solver():
    cv = setup_efficient_cvar(solver="ECOS")
    w = cv.min_cvar()
    assert isinstance(w, dict)
    assert set(w.keys()) == set(cv.tickers)
    np.testing.assert_almost_equal(cv.weights.sum(), 1)
    assert all([i >= 0 for i in w.values()])
    test_performance = (0.08447037713814826, 0.017049502122532853)
    np.testing.assert_allclose(
        cv.portfolio_performance(), test_performance, rtol=1e-2, atol=1e-2
    )


def test_min_cvar_tx_costs():
    # Baseline
    cv = setup_efficient_cvar()
    cv.min_cvar()
    w1 = cv.weights

    # Pretend we were initally equal weight
    cv = setup_efficient_cvar()
    prev_w = np.array([1 / cv.n_assets] * cv.n_assets)
    cv.add_objective(objective_functions.transaction_cost, w_prev=prev_w)
    cv.min_cvar()
    w2 = cv.weights

    # TX cost should  pull closer to prev portfolio
    assert np.abs(prev_w - w2).sum() < np.abs(prev_w - w1).sum()


def test_min_cvar_L2_reg():
    cv = setup_efficient_cvar(solver="ECOS")
    cv.add_objective(objective_functions.L2_reg, gamma=0.1)
    weights = cv.min_cvar()
    assert isinstance(weights, dict)
    assert set(weights.keys()) == set(cv.tickers)
    np.testing.assert_almost_equal(cv.weights.sum(), 1)
    assert all([i >= 0 for i in weights.values()])

    cv2 = setup_efficient_cvar()
    cv2.min_cvar()

    # L2_reg should pull close to equal weight
    equal_weight = np.full((cv.n_assets,), 1 / cv.n_assets)
    assert (
        np.abs(equal_weight - cv.weights).sum()
        < np.abs(equal_weight - cv2.weights).sum()
    )

    np.testing.assert_allclose(
        cv.portfolio_performance(),
        (0.08981817616931259, 0.020427209685618623),
        rtol=1e-4,
        atol=1e-4,
    )


def test_min_cvar_sector_constraints():
    sector_mapper = {
        "GOOG": "tech",
        "AAPL": "tech",
        "FB": "tech",
        "AMZN": "tech",
        "BABA": "tech",
        "GE": "utility",
        "AMD": "tech",
        "WMT": "retail",
        "BAC": "fig",
        "GM": "auto",
        "T": "auto",
        "UAA": "airline",
        "SHLD": "retail",
        "XOM": "energy",
        "RRC": "energy",
        "BBY": "retail",
        "MA": "fig",
        "PFE": "pharma",
        "JPM": "fig",
        "SBUX": "retail",
    }

    sector_upper = {
        "tech": 0.2,
        "utility": 0.1,
        "retail": 0.2,
        "fig": 0.4,
        "airline": 0.05,
        "energy": 0.2,
    }
    sector_lower = {"utility": 0.01, "fig": 0.02, "airline": 0.01}

    cv = setup_efficient_cvar()
    cv.add_sector_constraints(sector_mapper, sector_lower, sector_upper)
    weights = cv.min_cvar()

    for sector in list(set().union(sector_upper, sector_lower)):
        sector_sum = 0
        for t, v in weights.items():
            if sector_mapper[t] == sector:
                sector_sum += v
        assert sector_sum <= sector_upper.get(sector, 1) + 1e-5
        assert sector_sum >= sector_lower.get(sector, 0) - 1e-5


def test_efficient_risk():
    cv = setup_efficient_cvar()
    w = cv.efficient_risk(0.02)

    assert isinstance(w, dict)
    assert set(w.keys()) == set(cv.tickers)
    np.testing.assert_almost_equal(cv.weights.sum(), 1)
    assert all([i >= -1e-5 for i in w.values()])

    np.testing.assert_allclose(
        cv.portfolio_performance(),
        (0.2267893986249195, 0.02),
        rtol=1e-4,
        atol=1e-4,
    )


def test_efficient_risk_low_risk():
    cv = setup_efficient_cvar()
    cv.min_cvar()
    min_value = cv.portfolio_performance()[1]

    # Should fail below
    with pytest.raises(OptimizationError):
        cv = setup_efficient_cvar()
        cv.efficient_risk(min_value - 0.01)

    cv = setup_efficient_cvar()
    cv.efficient_risk(min_value + 0.01)
    np.testing.assert_allclose(
        cv.portfolio_performance(),
        (0.363470415007482, min_value + 0.01),
        rtol=1e-4,
        atol=1e-4,
    )


def test_efficient_risk_market_neutral():
    cv = EfficientCVaR(*setup_efficient_cvar(data_only=True), weight_bounds=(-1, 1))
    w = cv.efficient_risk(0.025, market_neutral=True)
    assert isinstance(w, dict)
    assert set(w.keys()) == set(cv.tickers)
    np.testing.assert_almost_equal(cv.weights.sum(), 0)
    assert (cv.weights < 1).all() and (cv.weights > -1).all()
    np.testing.assert_allclose(
        cv.portfolio_performance(),
        (0.5895653670063358, 0.025),
        rtol=1e-4,
        atol=1e-4,
    )


def test_efficient_risk_L2_reg():
    cv = setup_efficient_cvar()
    cv.add_objective(objective_functions.L2_reg, gamma=1)
    weights = cv.efficient_risk(0.03)

    assert isinstance(weights, dict)
    assert set(weights.keys()) == set(cv.tickers)
    np.testing.assert_almost_equal(cv.weights.sum(), 1)
    np.testing.assert_array_less(np.zeros(len(weights)), cv.weights + 1e-4)
    np.testing.assert_allclose(
        cv.portfolio_performance(),
        (0.2889961577134966, 0.029393474756427136),
        rtol=1e-4,
        atol=1e-4,
    )

<<<<<<< HEAD
    cv2 = setup_efficient_cvar()
    cv2.efficient_risk(0.19)
=======
    ef2 = setup_efficient_cvar()
    cv.add_objective(objective_functions.L2_reg, gamma=1)
    ef2.efficient_risk(0.03)
>>>>>>> ee32c963

    # L2_reg should pull close to equal weight
    equal_weight = np.full((cv.n_assets,), 1 / cv.n_assets)
    assert (
        np.abs(equal_weight - cv.weights).sum()
        < np.abs(equal_weight - cv2.weights).sum()
    )


def test_efficient_return():
    cv = setup_efficient_cvar()
    w = cv.efficient_return(0.25)
    assert isinstance(w, dict)
    assert set(w.keys()) == set(cv.tickers)
    np.testing.assert_almost_equal(cv.weights.sum(), 1)
    assert all([i >= -1e-5 for i in w.values()])

    np.testing.assert_allclose(
        cv.portfolio_performance(),
        (0.25, 0.021036631225933487),
        rtol=1e-4,
        atol=1e-4,
    )


def test_efficient_return_short():
    cv = EfficientCVaR(*setup_efficient_cvar(data_only=True), weight_bounds=(-3.0, 3.0))
    w = cv.efficient_return(0.26)
    assert isinstance(w, dict)
    assert set(w.keys()) == set(cv.tickers)
    np.testing.assert_almost_equal(cv.weights.sum(), 1)
    np.testing.assert_allclose(
        cv.portfolio_performance(),
        (0.26, 0.01804624747353764),
        rtol=1e-4,
        atol=1e-4,
    )
    cvar = cv.portfolio_performance()[1]

    ef_long_only = EfficientCVaR(
        *setup_efficient_cvar(data_only=True), weight_bounds=(0.0, 1.0)
    )
    ef_long_only.efficient_return(0.26)
    long_only_cvar = ef_long_only.portfolio_performance()[1]

    assert long_only_cvar > cvar


def test_efficient_return_L2_reg():
    cv = setup_efficient_cvar()
    cv.add_objective(objective_functions.L2_reg, gamma=1)
    w = cv.efficient_return(0.25)
    assert isinstance(w, dict)
    assert set(w.keys()) == set(cv.tickers)
    np.testing.assert_almost_equal(cv.weights.sum(), 1)
    assert all([i >= -1e-5 for i in w.values()])
    np.testing.assert_allclose(
        cv.portfolio_performance(),
        (0.25, 0.02660410793952383),
        rtol=1e-4,
        atol=1e-4,
    )


def test_cvar_errors():
    df = get_data()
    mu = expected_returns.mean_historical_return(df)
    historical_rets = expected_returns.returns_from_prices(df)

    with pytest.warns(UserWarning):
        EfficientCVaR(mu, historical_rets)

    historical_rets = historical_rets.dropna(axis=0, how="any")
    assert EfficientCVaR(mu, historical_rets)

    cv = setup_efficient_cvar()

    with pytest.raises(NotImplementedError):
        cv.min_volatility()

    with pytest.raises(NotImplementedError):
        cv.max_sharpe()

    with pytest.raises(NotImplementedError):
        cv.max_quadratic_utility()

    with pytest.raises(ValueError):
        # Beta must be between 0 and 1
        cv = EfficientCVaR(mu, historical_rets, 1)

    with pytest.warns(UserWarning):
        cv = EfficientCVaR(mu, historical_rets, 0.1)

    with pytest.raises(OptimizationError):
        # Must be <= max expected return
        cv = EfficientCVaR(mu, historical_rets)
        cv.efficient_return(target_return=np.abs(mu).max() + 0.01)

    with pytest.raises(AttributeError):
        # list not supported.
        EfficientCVaR(mu, historical_rets.to_numpy().tolist())

    historical_rets = historical_rets.iloc[:, :-1]
    with pytest.raises(ValueError):
        EfficientCVaR(mu, historical_rets)<|MERGE_RESOLUTION|>--- conflicted
+++ resolved
@@ -348,14 +348,8 @@
         atol=1e-4,
     )
 
-<<<<<<< HEAD
     cv2 = setup_efficient_cvar()
     cv2.efficient_risk(0.19)
-=======
-    ef2 = setup_efficient_cvar()
-    cv.add_objective(objective_functions.L2_reg, gamma=1)
-    ef2.efficient_risk(0.03)
->>>>>>> ee32c963
 
     # L2_reg should pull close to equal weight
     equal_weight = np.full((cv.n_assets,), 1 / cv.n_assets)
