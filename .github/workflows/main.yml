--- conflicted
+++ resolved
@@ -25,15 +25,9 @@
             - name: Get full python version
               id: full-python-version
               run: |
-<<<<<<< HEAD
-                  echo ::set-output name=version::$(python -c "import sys; print('-'.join(str(v) for v in sys.version_info[:3]))") && python3 -c "import sys; print(sys.platform)"
-            - name: Install Poetry
-              uses: snok/install-poetry@v1.1.1
-=======
                   echo ::set-output name=version::$(python -c "import sys; print('-'.join(str(v) for v in sys.version_info[:3]))")
             - name: Install Poetry Action
               uses: snok/install-poetry@v1
->>>>>>> 34c60a67
               with:
                   virtualenvs-create: true
                   virtualenvs-in-project: true
